[options]
<<<<<<< HEAD
namespace_packages = caf
python_requires = >=3.9
install_requires =
    caf.toolkit>=0.1.3
    geopandas>=0.9
    fiona>=1.8
    shapely>=1.8
    numpy>=1.21
    pandas>=1.3
    pydantic>=1.10.2
    openpyxl>=3.0
    tkinterweb>=3.17

[options.extras_require]
testing =
    pytest~=7.1.2
    pytest-cov~=2.12.1
    pytest-xdist>=2.5.0
    mypy>=0.910
    mypy_extensions>=0.4.3
    pylint>=2.14.5
    pydocstyle>=6.1.1
    pydocstyle[toml]
    tox~=3.24.3

[options.package_data]
caf.{pacakge_name} = py.typed

[versioneer]
VCS = git
style = pep440-post
versionfile_source = src/caf/space/_version.py
versionfile_build = caf/space/_version.py
tag_prefix = v
=======
cmdclass =
    sdist = versioningit.cmdclass.sdist
    build_py = versioningit.cmdclass.build_py
>>>>>>> 5b3fbad9
<|MERGE_RESOLUTION|>--- conflicted
+++ resolved
@@ -1,41 +1,5 @@
 [options]
-<<<<<<< HEAD
-namespace_packages = caf
-python_requires = >=3.9
-install_requires =
-    caf.toolkit>=0.1.3
-    geopandas>=0.9
-    fiona>=1.8
-    shapely>=1.8
-    numpy>=1.21
-    pandas>=1.3
-    pydantic>=1.10.2
-    openpyxl>=3.0
-    tkinterweb>=3.17
 
-[options.extras_require]
-testing =
-    pytest~=7.1.2
-    pytest-cov~=2.12.1
-    pytest-xdist>=2.5.0
-    mypy>=0.910
-    mypy_extensions>=0.4.3
-    pylint>=2.14.5
-    pydocstyle>=6.1.1
-    pydocstyle[toml]
-    tox~=3.24.3
-
-[options.package_data]
-caf.{pacakge_name} = py.typed
-
-[versioneer]
-VCS = git
-style = pep440-post
-versionfile_source = src/caf/space/_version.py
-versionfile_build = caf/space/_version.py
-tag_prefix = v
-=======
 cmdclass =
     sdist = versioningit.cmdclass.sdist
-    build_py = versioningit.cmdclass.build_py
->>>>>>> 5b3fbad9
+    build_py = versioningit.cmdclass.build_py