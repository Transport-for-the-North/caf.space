"""
Contains functionality for creating spatial zone translation.

Also checks on various things for translations (rounding, slithers).
"""

# Built-Ins
import logging
<<<<<<< HEAD
from typing import Tuple, Union
import warnings
from dataclasses import dataclass
=======
import warnings
from typing import Tuple
>>>>>>> dd8b88b3

# Third Party
import geopandas as gpd
import pandas as pd

# Local Imports
from caf.space import inputs

##### CONSTANTS #####
LOG = logging.getLogger("SPACE")
logging.captureWarnings(True)


##### FUNCTIONS #####
@dataclass
class ReadOutput:
    """A read in feature, either line or poly."""
    feature: gpd.GeoDataFrame
    geo_type: str


def read_zone_shapefiles(
    zone_1: Union[inputs.TransZoneSystemInfo, inputs.LineInfo],
    zone_2: inputs.TransZoneSystemInfo,
) -> dict:
    """
    Read in zone system shapefiles.

    Reads in shapefiles and sets zone id and area column names, as well as
    matching to same crs. If the provided shapefiles don't contain CRS
    information then they're assumed to be "EPSG:27700".

    Parameters
    ----------
    zone_1: inputs.TransZoneSystemInfo
        Info on first zone system
    zone_2: inputs.TransZoneSystemInfo
        Info on second zone system

    Returns
    -------
    zones(dict): A nested dictionary containing zones
    for translation. zone_1.name and zone_1.name contain 'Zone'
    (GeoDataFrame) and 'ID_col'(str)
    """
    out = {}
    for feature in [zone_1, zone_2]:
        zone = gpd.read_file(feature.shapefile)
        if zone.crs is None:
            warnings.warn(f"Zone {feature.name} has no CRS, setting crs to EPSG:27700.")
            zone.set_crs = "EPSG:27700"
        elif zone.crs != "EPSG:27700":
            warnings.warn(f"Zone {feature.name} has CRS {zone.crs}. Setting to EPSG:27700.")
            zone.geometry = zone.geometry.to_crs("EPSG:27700")
        zone = zone.dropna(axis=1, how="all")
        LOG.info(
            "Count of %s features: %s",
            feature.name,
            zone.iloc[:, 0].count(),
        )
        # drop any features with invalid geometries
        zone["geo_check"] = zone.area
        zone = zone.dropna(subset=["geo_check"]).drop("geo_check", axis=1)
        if isinstance(feature, inputs.LineInfo):
            zone.rename(
                columns={feature.id_cols[0]: "A", feature.id_cols[1]: "B"}, inplace=True
            )
            zone[f"{feature.name}_length"] = zone.length
            out[feature.name] = ReadOutput(feature=zone, geo_type="line")
        else:
            zone.rename(columns={feature.id_col: f"{feature.name}_id"}, inplace=True)
            zone[f"{feature.name}_area"] = zone.area
            out[feature.name] = ReadOutput(feature=zone, geo_type="zone")
    return out



def spatial_zone_correspondence(
    zones: dict,
    zone_1: inputs.TransZoneSystemInfo,
    zone_2: inputs.TransZoneSystemInfo,
):
    """
    Find the spatial zone correspondence.

    Finds zone correspondence through calculating adjustment factors with areas
    only.

    Parameters
    ----------
    zones: Return value from 'read_zone_shapefiles'.
    zone_1: inputs.TransZoneSystemInfo
        Info on first zone system
    zone_2: inputs.TransZoneSystemInfo
        Info on second zone system

    Returns
    -------
    GeoDataFrame
    GeoDataFrame with 4 columns: zone 1 IDs, zone 2 IDs, zone 1 to zone
    2 adjustment factor and zone 2 to zone 1 adjustment factor.
    """
    # create geodataframe for intersection of zones
    zone_overlay = gpd.overlay(
        zones[zone_1.name].feature,
        zones[zone_2.name].feature,
        how="intersection",
        keep_geom_type=False,
    ).reset_index()
    zone_overlay.loc[:, "intersection_area"] = zone_overlay.area

    # columns to include in spatial correspondence
    column_list = [
        f"{zone_1.name}_id",
        f"{zone_2.name}_id",
    ]

    # create geodataframe with spatial adjusted factors
    spatial_correspondence = zone_overlay.loc[:, column_list]

    # create geodataframe with spatial adjusted factors
    spatial_correspondence.loc[:, f"{zone_1.name}_to_{zone_2.name}"] = (
        zone_overlay.loc[:, "intersection_area"] / zone_overlay.loc[:, f"{zone_1.name}_area"]
    )
    spatial_correspondence.loc[:, f"{zone_2.name}_to_{zone_1.name}"] = (
        zone_overlay.loc[:, "intersection_area"] / zone_overlay.loc[:, f"{zone_2.name}_area"]
    )

    LOG.info("Unfiltered Spatial Correspondence completed")

    return spatial_correspondence


def find_slithers(
    spatial_correspondence: gpd.GeoDataFrame,
    zone_names: tuple[str, str],
    tolerance: float,
):
    """
    Find overlap areas between zones which are very small slithers.

    Finds slithers and filters them out of the spatial zone correspondence
    GeoDataFrame, and returns the filtered zone correspondence as well as the
    GeoDataFrame wit only the slithers.

    Parameters
    ----------
    spatial_correspondence : GeoDataFrame
        Spatial zone correspondence between zone 1 and zone 2 produced with
        spatial_zone_correspondence
    zone_names: List[str, str]
        List of the zone names that the spatial correspondence was performed
        between
    tolerance : float
        User-defined tolerance for filtering out slithers, must be a float
        between 0 and 1, recommended value is 0.98

    Returns
    -------
    GeoDataFrame, GeoDataFrame
        slithers, GeoDataFrame with all the small zone overlaps, and
        no_slithers, the zone correspondence GeoDataFrame with these zones
        filtered out. slithers isn't usually required but is returned for
        testing.
    """
    LOG.info("Finding Slithers")
    # Works for line to zone too
    if "factor" in spatial_correspondence.columns:
        slither_filter = spatial_correspondence["factor"] < (1 - tolerance)
    else:
        slither_filter = (
            spatial_correspondence[f"{zone_names[0]}_to_{zone_names[1]}"] < (1 - tolerance)
        ) & (spatial_correspondence[f"{zone_names[1]}_to_{zone_names[0]}"] < (1 - tolerance))
    slithers = spatial_correspondence.loc[slither_filter]
    no_slithers = spatial_correspondence.loc[~slither_filter]

    return slithers, no_slithers


def rounding_correction(
    zone_corr: pd.DataFrame, from_zone_name: str, to_zone_name: str
) -> pd.DataFrame:
    """
    Fix error causing negative factors.

    For most translations this function will do almost nothing, but is run
    anyway.

    Parameters
    ----------
    zone_corr (pd.DataFrame): Zone translation dataframe.
    from_zone_name (str): Name of zone_1.
    to_zone_name (str): Name of zone_2.

    Returns
    -------
    pd.DataFrame: The input zone_corr dataframe adjusted to remove errors.
    """

    def calculate_differences(
        frame: pd.DataFrame,
    ) -> Tuple[pd.Series, pd.DataFrame]:
        totals = frame[factor_filter].groupby(from_col).sum()
        diffs = (1 - totals).rename(columns={factor_col: "diff"})
        # Convert totals to a Series
        totals = totals.squeeze()
        return totals, diffs

    to_col = f"{to_zone_name}_id"
    if "factor" in zone_corr.columns:
        zone_corr.reset_index(inplace=True)
        from_col = ["A", "B"]
        factor_col = "factor"
    else:
        from_col = f"{from_zone_name}_id"
        factor_col = f"{from_zone_name}_to_{to_zone_name}"
    if isinstance(from_col, list):
        factor_filter = from_col + [factor_col]
    else:
        factor_filter = [from_col, factor_col]
    counts = zone_corr.groupby(from_col).size()
    zone_corr.set_index(from_col, inplace=True)
    # Set factor to 1 for one to one lookups
    zone_corr.loc[counts[counts == 1].index, factor_col] = 1

    # calculate missing adjustments for those that don't have a one to one mapping
    rest_to_round = zone_corr.loc[counts[counts > 1].index]
    factor_totals, differences = calculate_differences(zone_corr.reset_index())

    LOG.info(
        "Adjusting %s correspondence factors for %s which don't sum to exactly 1\n"
        "Difference statistics: max: %.3g, min: %.3g, mean: %.3g, median: %.3g",
        (factor_totals != 1).sum(),
        factor_col,
        differences["diff"].max(),
        differences["diff"].min(),
        differences["diff"].mean(),
        differences["diff"].median(),
    )

    # Calculate factor to adjust the zone correspondence by
    differences["correction"] = 1 + (differences["diff"] / factor_totals)

    # Multiply zone corresondence by the correction factor
    rest_to_round = rest_to_round.join(differences["correction"])

    rest_to_round[factor_col] = rest_to_round[factor_col] * rest_to_round["correction"]

    rest_to_round = rest_to_round.drop("correction", axis=1)
    rest_to_round.set_index(to_col, append=True, inplace=True)
    zone_corr.set_index(to_col, append=True, inplace=True)
    zone_corr.loc[rest_to_round.index] = rest_to_round

    # Recalculate differences after adjustment
    factor_totals, differences = calculate_differences(zone_corr.reset_index())

    LOG.info(
        "After adjustment of %s, %s correspondence factors don't sum to exactly 1\n"
        "Difference statistics: max: %.3g, min: %.3g, mean: %.3g, median: %.3g",
        (factor_totals != 1).sum(),
        factor_col,
        differences["diff"].max(),
        differences["diff"].min(),
        differences["diff"].mean(),
        differences["diff"].median(),
    )

    # Check for negative zone correspondences
    negatives = (zone_corr[factor_col] < 0).sum()
    if negatives > 0:
        raise ValueError(f"{negatives} negative correspondence factors for {factor_col}")
    too_big = (zone_corr[factor_col].round(3) > 1).sum()
    if too_big > 0:
        warnings.warn(
            f"{too_big} correspondence factors > 1 for {factor_col}. "
            f"The translation will complete but check the output."
        )

    return zone_corr


def round_zone_correspondence(
    zone_corr_no_slithers: pd.DataFrame, zone_names: Tuple[str, str]
):
    """
    Round translation factors.

    Changes zone_1_to_zone_2 adjustment factors such that they sum to 1 for
    every zone in zone 1.

    Parameters
    ----------
    zone_corr_no_slithers : pd.DataFrame
        3 column (zone 1 id, zone 2 id, zone 1 to zone 2) zone correspondence
        DataFrame, with slithers filtered out
    zone_names : List[str, str]
        List of zone 1 and zone 2 names

    Returns
    -------
    pd.DataFrame
        3 column zone correspondence DataFrame with zone_1_to_zone_2 values
        which sum to 1 for each zone 1 id.
    """
    LOG.info(
        "Rounding Zone Correspondences, spatial gaps in the overlap of zone "
        "2 onto zone 1 will be equally distributed between each of zone 2 zones"
    )
    if "factor" in zone_corr_no_slithers.columns:
        zone = [i for i in zone_names if "net" not in i][0]
        zone_corr_rounded = rounding_correction(
            zone_corr_no_slithers.copy(), from_zone_name="line", to_zone_name=zone
        )
    else:
        # create rounded zone correspondence
        zone_corr_rounded = rounding_correction(
            zone_corr_no_slithers[
                [
                    f"{zone_names[0]}_id",
                    f"{zone_names[1]}_id",
                    f"{zone_names[0]}_to_{zone_names[1]}",
                ]
            ].copy(),
            *zone_names,
        )

        # Save rounding to final variable to turn to csv
        zone_corr_rounded_both_ways = zone_corr_rounded

        # create rounded zone correspondence for the other direction
        zone_corr_rounded = rounding_correction(
            zone_corr_no_slithers[
                [
                    f"{zone_names[0]}_id",
                    f"{zone_names[1]}_id",
                    f"{zone_names[1]}_to_{zone_names[0]}",
                ]
            ].copy(),
            zone_names[1],
            zone_names[0],
        )

        zone_corr_rounded = zone_corr_rounded_both_ways.join(zone_corr_rounded)

    return zone_corr_rounded


def missing_links_check(links: pd.DataFrame, corr: pd.DataFrame, zone_id: str):
    """Check for missing links in corr dataframe."""
    checker = links.set_index(["A", "B"])
    missing = checker.index.difference(
        checker.loc[corr.reset_index(level=zone_id).index].index
    )
    return missing


def missing_zones_check(
    zones: dict,
    zone_correspondence: pd.DataFrame,
    zone_1: inputs.TransZoneSystemInfo,
    zone_2: inputs.TransZoneSystemInfo,
):
    """
    Find missing zones.

    Checks for zone 1 and zone 2 zones missing from zone correspondence.

    Parameters
    ----------
    zones : List[gpd.GeoDataFrame, gpd.GeoDataFrame]
        Zone 1 and zone 2 GeoDataFrames.
    zone_correspondence : pd.DataFrame
        Zone correspondence between zone systems 1 and 2.
    zone_1: inputs.TransZoneSystemInfo
        Info on first zone system
    zone_2: inputs.TransZoneSystemInfo
        Info on second zone system
    Returns
    -------
    pd.DataFrame
        Zone 1 missing zones.
    pd.DataFrame
        Zone 2 missing zones.
    """
    LOG.info("Checking for missing zones")

    if zones[zone_1.name].geo_type == "line":
        missing_zone_1 = missing_links_check(
            zones[zone_1.name].feature, zone_correspondence, f"{zone_2.name}_id"
        )
        missing_zone_1_zones = (
            pd.DataFrame(data=0, index=missing_zone_1, columns=["dummy"])
            .reset_index()
            .drop(columns="dummy")
        )
    else:
        missing_zone_1 = zones[zone_1.name].feature.loc[
            ~zones[zone_1.name]
            .feature[f"{zone_1.name}_id"]
            .isin(zone_correspondence.index.get_level_values(f"{zone_1.name}_id")),
            f"{zone_1.name}_id",
        ]
        missing_zone_1_zones = pd.DataFrame(
            data=missing_zone_1,
            columns=[f"{zone_1.name}_id"],
        )
    if zones[zone_2.name].geo_type == "line":
        missing_zone_2 = missing_links_check(
            zones[zone_2.name].feature, zone_correspondence, f"{zone_1.name}_id"
        )
        missing_zone_2_zones = (
            pd.DataFrame(data=0, index=missing_zone_2, columns=["dummy"])
            .reset_index()
            .drop(columns="dummy")
        )
    else:
        missing_zone_2 = zones[zone_2.name].feature.loc[
            ~zones[zone_2.name]
            .feature[f"{zone_2.name}_id"]
            .isin(zone_correspondence.index.get_level_values(f"{zone_2.name}_id")),
            f"{zone_2.name}_id",
        ]
        missing_zone_2_zones = pd.DataFrame(
            data=missing_zone_2,
            columns=[f"{zone_2.name}_id"],
        )

    return missing_zone_1_zones, missing_zone_2_zones


def line_to_zone_trans(
    line: gpd.GeoDataFrame, zone: gpd.GeoDataFrame, line_ids: list[str], zone_id_col: str
):
    """
    Summary
    -------
    Function to translate lines to zones. The function takes a line shapefile
    and a zone shapefile and returns a dataframe with the line ids and the
    zone ids that they fall within.

    Parameters
    ----------
    line: gpd.GeoDataFrame
        Line shapefile
    zone: gpd.GeoDataFrame
        Zone shapefile
    line_ids: list[str]
        List of line ids
    zone_id_col: str
        Name of the zone id column

    Returns
    -------
    pd.DataFrame
        Dataframe with line ids and zone ids
    """
    # Create a geodataframe of the intersection of the line and zone shapefiles
    line_to_zone = line.overlay(zone, how="intersection", keep_geom_type=False)
    index_setter = line_ids + [zone_id_col]
    line_to_zone.set_index(index_setter, inplace=True)
    factors = (line_to_zone.length / line.set_index(line_ids).length).to_frame()
    factors.columns = ["factor"]
    # Create a dataframe with the line ids and the zone ids that they fall within
    return factors<|MERGE_RESOLUTION|>--- conflicted
+++ resolved
@@ -6,14 +6,9 @@
 
 # Built-Ins
 import logging
-<<<<<<< HEAD
+import warnings
 from typing import Tuple, Union
-import warnings
 from dataclasses import dataclass
-=======
-import warnings
-from typing import Tuple
->>>>>>> dd8b88b3
 
 # Third Party
 import geopandas as gpd
