# -*- coding: utf-8 -*-
"""
Inputs module.

Module containing functionality for storing input parameters and reading config
file. Classes in this module inherit from the BaseConfig class, and are
ultimately used as input parameters for the ZoneTranslation class.
"""

##### IMPORTS #####
from __future__ import annotations

# Built-Ins
import argparse
import dataclasses
import datetime

# Standard imports
# pylint: disable=import-error
import logging
import os
from pathlib import Path
<<<<<<< HEAD
import pandas as pd
from typing import Optional, Union

from pydantic import field_validator
from enum import Enum

# Third party imports
from caf.toolkit import BaseConfig
import argparse
import geopandas as gpd
=======
from typing import Optional

# Third Party
import fiona
import pandas as pd

# Third party imports
from caf.toolkit import BaseConfig
from pydantic import field_validator, model_validator
>>>>>>> dd8b88b3

# pylint: enable=import-error
# Local imports

##### CONSTANTS #####
LOG = logging.getLogger(__name__)
CACHE_PATH = "I:/Data/Zone Translations/cache"
MODES = ("spatial", "weighted", "GUI")


class ZoneSystemInfo(BaseConfig):
    """Base class for storing information about a shapefile input.

    Parameters
    ----------
    name : str
        The name of the zone system you are providing. This should
        be as simple as possible, so for and MSOA shapefile, name should
        simply be 'msoa'.
    shapefile : Path
        Path to the shapefile.
    id_col : str
        The name of the unique ID column in your chosen shapefile. This
        can be any column as long as it is unique for each zone in the
        shapefile.
    """

    name: str
    shapefile: Path
    id_col: str

    @model_validator(mode="before")
    def _id_col_in_file(cls, values):
        with fiona.collection(values["shapefile"]) as source:
            schema = source.schema
            if values["id_col"] not in schema["properties"].keys():
                raise ValueError(
                    f"The id_col provided, {values['id_col']}, does not appear"
                    f" in the given shapefile. Please choose from:"
                    f"{schema['properties'].keys()}."
                )
        return values


class LineInfo(BaseConfig):
    name: str
    id_cols: list[str]
    shapefile: Path


class TransZoneSystemInfo(ZoneSystemInfo):
    """
    Input data for primary zone systems in translation.

    Inherits from ZoneSystemInfo.

    Parameters
    ----------
    point_shapefile: Optional[Path]
        A shapefile of point zones to be joined to the main shapefile. This
        shapefile must contain the same id_col as the main shapefile as the two
        will be concatenated on this column. If this is provided set 'point_handling'
        to True in the main config class or it will be effectively ignored.
    """

    point_shapefile: Optional[Path] = None


class LowerZoneSystemInfo(ZoneSystemInfo):
    """
    Lower level zone system input data for `ZoneTranslationInputs`.

    Inherits from ZoneSystemInfo.

    Parameters
    ----------
    weight_data: Path
        File path to the weighting data for the lower zone system. This
        should be saved as a csv, and only needs two columns (an ID
        column and a column of weighting data)
    data_col: str
        The name of the column in the weighting data csv containing the
        weight data.
    weight_id_col: str
        The name of the columns in the weighting data containing the
        zone ids. This will be used to join the weighting data to the
        lower zoning, so the IDs must match, but the names of the ID
        columns may be different.
    weight_data_year: int
        The year the weighting data comes from. This is used for writing files
        to the cache and is important for logging. If you don't know this you
        should consider whether your weighting data is appropriate.
    """

    weight_data: Path
    data_col: str
    weight_id_col: str
    weight_data_year: int

    def _lower_to_higher(self) -> TransZoneSystemInfo:
        return TransZoneSystemInfo(
            name=self.name,
            shapefile=self.shapefile,
            id_col=self.id_col,
            point_shapefile=None,
        )

    @field_validator("weight_data")
    def _weight_data_exists(cls, v):
        if os.path.isfile(v) is False:
            raise FileNotFoundError(f"The weight data path provided for {v} does not exist.")
        return v

    @model_validator(mode="before")
    def _valid_data_col(cls, values):
        cols = pd.read_csv(values["weight_data"], nrows=1).columns
        for v in [values["data_col"], values["weight_id_col"]]:
            if v not in cols:
                raise ValueError(f"The given col, {v}, does not appear in the weight data.")
        return values


def _create_parser() -> argparse.ArgumentParser:
    """Create CLI argument parser for running translation with a config."""
    parser = argparse.ArgumentParser(
        description=__doc__, formatter_class=argparse.ArgumentDefaultsHelpFormatter
    )
    parser.add_argument(
        "--mode",
        type=str,
        help="Mode to run translation in; spatial, weighted or GUI.",
        default="GUI",
        required=False,
    )
    parser.add_argument(
        "--config",
        type=Path,
        help="path to config file containing parameters",
        default=None,
        required=False,
    )
    parser.add_argument(
        "--out_path",
        type=Path,
        help="Path the translation will be saved in.",
        default=None,
        required=False,
    )

    return parser


@dataclasses.dataclass
class SpaceArguments:
    """Command Line arguments for running space."""

    config_path: Path
    mode: str
    out_path: Path

    @classmethod
    def parse(cls) -> SpaceArguments:
        """Parse command line argument."""
        parser = _create_parser()

        parsed_args = parser.parse_args()
        return SpaceArguments(parsed_args.config, parsed_args.mode, parsed_args.out_path)

    def validate(self):
        """Raise error for invalid input."""
        if self.config_path:
            if not self.config_path.is_file():
                raise FileNotFoundError(f"config file doesn't exist: {self.config_path}")

        if self.out_path:
            if not self.out_path.is_dir():
                raise FileNotFoundError(f"{self.out_path} does not exist.")

        if self.mode not in MODES:
            raise ValueError(f"{self.mode} is not a valid mode for caf.space to run in.")


class ZoningTranslationInputs(BaseConfig):
    """
    Class for storing and reading input parameters for `ZoneTranslation`.

    Parameters
    ----------
    zone_1: TransZoneSystemInfo
        Zone system 1 information
    zone_2: TransZoneSystemInfo
        Zone system 2 information
    lower_zoning: LowerZoneSystemInfo
        Information about the lower zone system, used for performing
        weighted translations. This should be as small a zone system as
        possible relative to zone_1 and zone_2. For spatially weighted
        translations this isn't needed
    cache_path: Path
        File path to a cache of existing translations. This defaults to
        a location on a network drive, and it is best to keep it there,
        but it's more important for weighted translations.
    method: str, optional
        The name of the method used for weighting (e.g. pop or emp).
        This can be anything, but must be included as the tool checks if
        this parameter exists to decide whether to perform a spatial or
        weighted translation.
    sliver_tolerance: float, default 0.98
        This is a float less than 1, and defaults to 0.98. If
        filter_slivers (explained below) is chosen, tolerance controls
        how big or small the slithers need to be to be rounded away. For
        most users this can be kept as is.
    rounding: bool, default True
        Select whether or not zone totals will be rounded to 1 after the
        translation is performed. Recommended to keep as True.
    filter_slivers: bool, True
        Select whether very small overlaps between zones will be
        filtered out. This accounts for zone boundaries not aligning
        perfectly when they should between shapefiles, and the tolerance
        for this is controlled by the tolerance parameter. With this
        parameter set to false translations can be a bit messy.
    point_handling: bool, False
        Select whether point zones should be handled specially. If this is set
        to True a 'point_tolerance' parameter must also be provided. By default,
        this is set to 1 which would only class true points as point zones.
        This also only works for weighted translations.
    point_tolerance: Optional[float]
        The area of zone below which zones will be treated as point zones. Point
        zones have their geometry adjusted to the lower zone they sit within.
    run_date: str, datetime.datetime.now().strftime("%d_%m_%y")
        When the tool is being run. This is always generated
        automatically and shouldn't be included in the config yaml file.
    """

    zone_1: Union[TransZoneSystemInfo, LineInfo]
    zone_2: TransZoneSystemInfo
    lower_zoning: Optional[LowerZoneSystemInfo] = None
    cache_path: Path = Path(CACHE_PATH)
    method: Optional[str] = None
    sliver_tolerance: float = 0.98
    rounding: bool = True
    filter_slivers: bool = True
    point_handling: bool = False
    point_tolerance: float = 1
    run_date: str = datetime.datetime.now().strftime("%d_%m_%y")

    def __post_init__(self) -> None:
        """Make directories if they don't exist."""
        self.cache_path.mkdir(exist_ok=True, parents=True)

    @classmethod
    def write_example_space(cls, out_path: Path):
        """
        Write out an example config file.

        When creating a real config, any optional parameters not set should be
        removed entirely, and not just left blank to the right of the colon.

        Parameters
        ----------
        out_path: Path
            The folder the example will be saved in. The file will be
            called 'example.yml'.
        """
        zones = {}
        for i in range(1, 3):
            zones[i] = TransZoneSystemInfo.model_construct(
                name=f"zone_{i}_name",
                shapefile=Path(f"path/to/shapefile_{i}"),
                id_col=f"id_col_for_zone_{i}",
                point_shapefile=Path(f"path/to/point/shapefile"),
            )
        lower = LowerZoneSystemInfo.model_construct(
            name="lower_zone_name",
            shapefile=Path("path/to/lower/shapefile"),
            id_col="id_col_for_lower_zone",
            weight_data=Path("path/to/lower/weight/data"),
            data_col="data_col_name",
            weight_id_col="id_col_in_weighting_data",
            weight_data_year=2018,
        )
        ex = ZoningTranslationInputs.model_construct(
            zone_1=zones[1],
            zone_2=zones[2],
            lower_zoning=lower,
            cache_path=Path(r"path\to\cache\folder\defaults\to\ydrive"),
            method="OPTIONAL name of method",
        )
        if not isinstance(out_path, Path):
            out_path = Path(out_path)
        ex.save_yaml(out_path / "example.yml")<|MERGE_RESOLUTION|>--- conflicted
+++ resolved
@@ -8,43 +8,24 @@
 """
 
 ##### IMPORTS #####
+
 from __future__ import annotations
 
 # Built-Ins
 import argparse
 import dataclasses
 import datetime
-
-# Standard imports
-# pylint: disable=import-error
 import logging
 import os
 from pathlib import Path
-<<<<<<< HEAD
-import pandas as pd
 from typing import Optional, Union
-
-from pydantic import field_validator
-from enum import Enum
-
-# Third party imports
-from caf.toolkit import BaseConfig
-import argparse
-import geopandas as gpd
-=======
-from typing import Optional
 
 # Third Party
 import fiona
+import geopandas as gpd
 import pandas as pd
-
-# Third party imports
 from caf.toolkit import BaseConfig
 from pydantic import field_validator, model_validator
->>>>>>> dd8b88b3
-
-# pylint: enable=import-error
-# Local imports
 
 ##### CONSTANTS #####
 LOG = logging.getLogger(__name__)
