# -*- coding: utf-8 -*-
"""
Inputs module.

Module containing functionality for storing input parameters and reading config
file. Classes in this module inherit from the BaseConfig class, and are
ultimately used as input parameters for the ZoneTranslation class.
"""

##### IMPORTS #####
from __future__ import annotations

# Standard imports
# pylint: disable=import-error
import logging
import datetime
import dataclasses
import fiona
import os
from pathlib import Path
import pandas as pd
<<<<<<< HEAD
from typing import Optional, Union
=======
from typing import Optional
>>>>>>> 145a59c9
from pydantic import field_validator
from enum import Enum

# Third party imports
from caf.toolkit import BaseConfig
import argparse
import geopandas as gpd

# pylint: enable=import-error
# Local imports

##### CONSTANTS #####
LOG = logging.getLogger(__name__)
CACHE_PATH = "I:/Data/Zone Translations/cache"
MODES = ("spatial", "weighted", "GUI")


class ZoneSystemInfo(BaseConfig):
    """Base class for storing information about a shapefile input.

    Parameters
    ----------
    name : str
        The name of the zone system you are providing. This should
        be as simple as possible, so for and MSOA shapefile, name should
        simply be 'msoa'.
    shapefile : Path
        Path to the shapefile.
    id_col : str
        The name of the unique ID column in your chosen shapefile. This
        can be any column as long as it is unique for each zone in the
        shapefile.
    """

    name: str
    shapefile: Path
    id_col: str

    @field_validator("shapefile")
    def _path_exists(cls, v):
        """
        Validate a path exists.

        Raises
        ------
        ValueError: Informs user the path given is incorrect.

        Returns
        -------
        Unchanged path if no error is raised.
        """
        if os.path.isfile(v) is False:
            raise ValueError(
                f"The path provided for {v} does not exist."
                "If this path is on a network drive make sure you are connected"
            )
        return v

    @field_validator("id_col")
    def _id_col_in_file(cls, v, values):
        with fiona.collection(values.data["shapefile"]) as source:
            schema = source.schema
            if v not in schema["properties"].keys():
                raise ValueError(
                    f"The id_col provided, {v}, does not appear"
                    f" in the given shapefile. Please choose from:"
                    f"{schema['properties'].keys()}."
                )
        return v


class LineInfo(BaseConfig):
    name: str
    id_cols: list[str]
    shapefile: Path


class TransZoneSystemInfo(ZoneSystemInfo):
    """
    Input data for primary zone systems in translation.

    Inherits from ZoneSystemInfo.

    Parameters
    ----------
    point_shapefile: Optional[Path]
        A shapefile of point zones to be joined to the main shapefile. This
        shapefile must contain the same id_col as the main shapefile as the two
        will be concatenated on this column. If this is provided set 'point_handling'
        to True in the main config class or it will be effectively ignored.
    """

    point_shapefile: Optional[Path] = None


class LowerZoneSystemInfo(ZoneSystemInfo):
    """
    Lower level zone system input data for `ZoneTranslationInputs`.

    Inherits from ZoneSystemInfo.

    Parameters
    ----------
    weight_data: Path
        File path to the weighting data for the lower zone system. This
        should be saved as a csv, and only needs two columns (an ID
        column and a column of weighting data)
    data_col: str
        The name of the column in the weighting data csv containing the
        weight data.
    weight_id_col: str
        The name of the columns in the weighting data containing the
        zone ids. This will be used to join the weighting data to the
        lower zoning, so the IDs must match, but the names of the ID
        columns may be different.
    weight_data_year: int
        The year the weighting data comes from. This is used for writing files
        to the cache and is important for logging. If you don't know this you
        should consider whether your weighting data is appropriate.
    """

    weight_data: Path
    data_col: str
    weight_id_col: str
    weight_data_year: int

    def _lower_to_higher(self) -> TransZoneSystemInfo:
        return TransZoneSystemInfo(
            name=self.name,
            shapefile=self.shapefile,
            id_col=self.id_col,
            point_shapefile=None,
        )

    @field_validator("weight_data")
    def _weight_data_exists(cls, v):
        if os.path.isfile(v) is False:
            raise FileNotFoundError(f"The weight data path provided for {v} does not exist.")
        return v

    @field_validator("data_col", "weight_id_col")
    def _valid_data_col(cls, v, values):
        cols = pd.read_csv(values.data["weight_data"], nrows=1).columns
        if v not in cols:
            raise ValueError(f"The given col, {v}, does not appear in the weight data.")
        return v


@dataclasses.dataclass
class SpaceArguments:
    """Command Line arguments for running space."""

    config_path: Path
    mode: str
    out_path: Path

    @classmethod
    def parse(cls) -> SpaceArguments:
        """Parse command line argument."""
        parser = argparse.ArgumentParser(
            description=__doc__, formatter_class=argparse.ArgumentDefaultsHelpFormatter
        )
        parser.add_argument(
            "--mode",
            type=str,
            help="Mode to run translation in; spatial, weighted or GUI.",
            default="GUI",
            required=False,
        )
        parser.add_argument(
            "--config",
            type=Path,
            help="path to config file containing parameters",
            default=None,
            required=False,
        )
        parser.add_argument(
            "--out_path",
            type=Path,
            help="Path the translation will be saved in.",
            default=None,
            required=False,
        )

        parsed_args = parser.parse_args()
        return SpaceArguments(parsed_args.config, parsed_args.mode, parsed_args.out_path)

    def validate(self):
        """Raise error for invalid input."""
        if self.config_path:
            if not self.config_path.is_file():
                raise FileNotFoundError(f"config file doesn't exist: {self.config_path}")

        if self.out_path:
            if not self.out_path.is_dir():
                raise FileNotFoundError(f"{self.out_path} does not exist.")

        if self.mode not in MODES:
            raise ValueError(f"{self.mode} is not a valid mode for caf.space to run in.")


class ZoningTranslationInputs(BaseConfig):
    """
    Class for storing and reading input parameters for `ZoneTranslation`.

    Parameters
    ----------
    zone_1: TransZoneSystemInfo
        Zone system 1 information
    zone_2: TransZoneSystemInfo
        Zone system 2 information
    lower_zoning: LowerZoneSystemInfo
        Information about the lower zone system, used for performing
        weighted translations. This should be as small a zone system as
        possible relative to zone_1 and zone_2. For spatially weighted
        translations this isn't needed
    cache_path: Path
        File path to a cache of existing translations. This defaults to
        a location on a network drive, and it is best to keep it there,
        but it's more important for weighted translations.
    method: str, optional
        The name of the method used for weighting (e.g. pop or emp).
        This can be anything, but must be included as the tool checks if
        this parameter exists to decide whether to perform a spatial or
        weighted translation.
    sliver_tolerance: float, default 0.98
        This is a float less than 1, and defaults to 0.98. If
        filter_slivers (explained below) is chosen, tolerance controls
        how big or small the slithers need to be to be rounded away. For
        most users this can be kept as is.
    rounding: bool, default True
        Select whether or not zone totals will be rounded to 1 after the
        translation is performed. Recommended to keep as True.
    filter_slivers: bool, True
        Select whether very small overlaps between zones will be
        filtered out. This accounts for zone boundaries not aligning
        perfectly when they should between shapefiles, and the tolerance
        for this is controlled by the tolerance parameter. With this
        parameter set to false translations can be a bit messy.
    point_handling: bool, False
        Select whether point zones should be handled specially. If this is set
        to True a 'point_tolerance' parameter must also be provided. By default,
        this is set to 1 which would only class true points as point zones.
        This also only works for weighted translations.
    point_tolerance: Optional[float]
        The area of zone below which zones will be treated as point zones. Point
        zones have their geometry adjusted to the lower zone they sit within.
    run_date: str, datetime.datetime.now().strftime("%d_%m_%y")
        When the tool is being run. This is always generated
        automatically and shouldn't be included in the config yaml file.
    """

    zone_1: Union[TransZoneSystemInfo, LineInfo]
    zone_2: TransZoneSystemInfo
    lower_zoning: Optional[LowerZoneSystemInfo] = None
    cache_path: Path = Path(CACHE_PATH)
    method: Optional[str] = None
    sliver_tolerance: float = 0.98
    rounding: bool = True
    filter_slivers: bool = True
    point_handling: bool = False
    point_tolerance: float = 1
    run_date: str = datetime.datetime.now().strftime("%d_%m_%y")

    def __post_init__(self) -> None:
        """Make directories if they don't exist."""
        self.cache_path.mkdir(exist_ok=True, parents=True)

    @classmethod
    def write_example_space(cls, out_path: Path):
        """
        Write out an example config file.

        When creating a real config, any optional parameters not set should be
        removed entirely, and not just left blank to the right of the colon.

        Parameters
        ----------
        out_path: Path
            The folder the example will be saved in. The file will be
            called 'example.yml'.
        """
        zones = {}
        for i in range(1, 3):
            zones[i] = TransZoneSystemInfo.model_construct(
                name=f"zone_{i}_name",
                shapefile=Path(f"path/to/shapefile_{i}"),
                id_col=f"id_col_for_zone_{i}",
                point_shapefile=Path(f"path/to/point/shapefile"),
            )
        lower = LowerZoneSystemInfo.model_construct(
            name="lower_zone_name",
            shapefile=Path("path/to/lower/shapefile"),
            id_col="id_col_for_lower_zone",
            weight_data=Path("path/to/lower/weight/data"),
            data_col="data_col_name",
            weight_id_col="id_col_in_weighting_data",
            weight_data_year=2018,
        )
        ex = ZoningTranslationInputs.model_construct(
            zone_1=zones[1],
            zone_2=zones[2],
            lower_zoning=lower,
            cache_path=Path(r"path\to\cache\folder\defaults\to\ydrive"),
            method="OPTIONAL name of method",
        )
        if not isinstance(out_path, Path):
            out_path = Path(out_path)
        ex.save_yaml(out_path / "example.yml")<|MERGE_RESOLUTION|>--- conflicted
+++ resolved
@@ -19,11 +19,8 @@
 import os
 from pathlib import Path
 import pandas as pd
-<<<<<<< HEAD
 from typing import Optional, Union
-=======
-from typing import Optional
->>>>>>> 145a59c9
+
 from pydantic import field_validator
 from enum import Enum
 
