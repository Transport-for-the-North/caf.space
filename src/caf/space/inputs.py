--- conflicted
+++ resolved
@@ -138,20 +138,15 @@
 
     @model_validator(mode="after")
     def _valid_data_col(cls, values):
-<<<<<<< HEAD
         if "weight_data" in values.keys():
-            cols = pd.read_csv(values["weight_data"], nrows=1).columns
-            id_col = values["weight_id_col"]
+            cols = pd.read_csv(values.weight_data, nrows=1).columns
+            id_col = values.weight_id_col
         else:
-            with fiona.collection(values["shapefile"]) as source:
+            with fiona.collection(values.shapefile) as source:
                 schema = source.schema
                 cols = list(schema['properties'].keys())
-            id_col=values["id_col"]
-        for v in [values["data_col"], id_col]:
-=======
-        cols = pd.read_csv(values.weight_data, nrows=1).columns
-        for v in [values.data_col, values.weight_id_col]:
->>>>>>> d952de13
+            id_col=values.id_col
+        for v in [values.data_col, id_col]:
             if v not in cols:
                 raise ValueError(f"The given col, {v}, does not appear in the weight data.")
         return values
