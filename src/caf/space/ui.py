--- conflicted
+++ resolved
@@ -762,11 +762,7 @@
         self.text.pack(side="left", fill="both", expand=True)
 
 
-<<<<<<< HEAD
 class NotebookApp(tk.Tk):
-=======
-class SpaceUI:
->>>>>>> 7549dd19
     """
     Main notebook, containing three pages.
 
@@ -836,12 +832,4 @@
         self.logger.info("Initialised log file.")
         self._gui = NotebookApp()
 
-
-# pylint: enable=too-many-ancestors, too-many-instance-attributes, unused-argument
-
-<<<<<<< HEAD
-if __name__ == "__main__":
-    UI()
-=======
-# pylint: enable=too-many-ancestors, too-many-instance-attributes, unused-argument
->>>>>>> 7549dd19
+# pylint: enable=too-many-ancestors, too-many-instance-attributes, unused-argument